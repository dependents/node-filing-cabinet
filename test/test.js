'use strict';

const assert = require('assert').strict;
const fs = require('fs');
const path = require('path');
const sinon = require('sinon');
const cabinet = require('../index.js');
const mockAST = require('./fixtures/ast.js');

describe('filing-cabinet', () => {
  describe('JavaScript', () => {
    it('dangles off its supported file extensions', () => {
      const actual = cabinet.supportedFileExtensions.sort();
      const expected = [
        '.js',
        '.jsx',
        '.less',
        '.sass',
        '.scss',
        '.styl',
<<<<<<< HEAD
        '.less',
        '.vue'
      ]);
=======
        '.ts',
        '.tsx'
      ].sort();
      assert.deepEqual(actual, expected);
>>>>>>> a223dfcf
    });

    it('uses a generic resolve for unsupported file extensions', () => {
      const result = cabinet({
        partial: './bar',
        filename: path.join(__dirname, 'fixtures/js/commonjs/foo.baz'),
        directory: path.join(__dirname, 'fixtures/js/commonjs/')
      });
      const expected = path.join(__dirname, 'fixtures/js/commonjs/bar.baz');
      assert.equal(result, expected);
    });

    it('does not throw a runtime exception when using resolve dependency path (#71)', () => {
      assert.doesNotThrow(() => {
        cabinet({
          partial: './bar',
          filename: path.join(__dirname, 'fixtures/js/commonjs/foo.baz'),
          directory: path.join(__dirname, 'fixtures/js/commonjs/')
        });
      });
    });

    describe('when given an ast for a JS file', () => {
      it('resolves the partial successfully', () => {
        const result = cabinet({
          partial: './bar',
          filename: path.join(__dirname, 'fixtures/js/es6/foo.js'),
          directory: path.join(__dirname, 'fixtures/js/es6/'),
          ast: mockAST
        });
        const expected = path.join(__dirname, 'fixtures/js/es6/bar.js');
        assert.equal(result, expected);
      });
    });

    describe('when not given an ast', () => {
      it('uses the filename to look for the module type', () => {
        const result = cabinet({
          partial: './bar',
          filename: path.join(__dirname, 'fixtures/js/es6/foo.js'),
          directory: path.join(__dirname, 'fixtures/js/es6/')
        });
        const expected = path.join(__dirname, 'fixtures/js/es6/bar.js');
        assert.equal(result, expected);
      });
    });

    describe('es6', () => {
      it('assumes commonjs for es6 modules with no requirejs/webpack config', () => {
        const result = cabinet({
          partial: './bar',
          filename: path.join(__dirname, 'fixtures/js/es6/foo.js'),
          directory: path.join(__dirname, 'fixtures/js/es6/')
        });
        const expected = path.join(__dirname, 'fixtures/js/es6/bar.js');
        assert.equal(result, expected);
      });

      it('assumes amd for es6 modules with a requirejs config', () => {
        const result = cabinet({
          partial: './bar',
          filename: path.join(__dirname, 'fixtures/js/es6/foo.js'),
          directory: path.join(__dirname, 'fixtures/js/es6/'),
          config: {
            baseUrl: './'
          }
        });
        const expected = path.join(__dirname, 'fixtures/js/es6/bar.js');
        assert.equal(path.normalize(result), expected);
      });

      describe('when given a lazy import with interpolation', () => {
        it('does not throw', () => {
          assert.doesNotThrow(() => {
            cabinet({
              // eslint-disable-next-line no-template-curly-in-string
              partial: '`modulename/locales/${locale}`',
              filename: path.join(__dirname, 'fixtures/js/es6/lazy.js'),
              directory: path.join(__dirname, 'fixtures/js/es6/')
            });
          });
        });
      });

      describe('when given an undefined dependency', () => {
        it('does not throw', () => {
          assert.doesNotThrow(() => {
            cabinet({
              partial: undefined,
              filename: path.join(__dirname, 'fixtures/js/es6/lazy.js'),
              directory: path.join(__dirname, 'fixtures/js/es6/')
            });
          });
        });
      });
    });

    describe('jsx', () => {
      it('resolves files with the .jsx extension', () => {
        const result = cabinet({
          partial: './bar',
          filename: path.join(__dirname, 'fixtures/js/es6/foo.jsx'),
          directory: path.join(__dirname, 'fixtures/js/es6/')
        });
        const expected = path.join(__dirname, 'fixtures/js/es6/bar.js');
        assert.equal(result, expected);
      });
    });

    describe('amd', () => {
      it('uses the amd resolver', () => {
        const result = cabinet({
          partial: './bar',
          filename: path.join(__dirname, 'fixtures/js/amd/foo.js'),
          directory: path.join(__dirname, 'fixtures/js/amd/')
        });
        const expected = path.join(__dirname, 'fixtures/js/amd/bar.js');
        assert.equal(path.normalize(result), expected);
      });

      it('passes along arguments', () => {
        const config = {
          baseUrl: 'js'
        };
        const result = cabinet({
          partial: './bar',
          config,
          filename: path.join(__dirname, 'fixtures/js/amd/foo.js'),
          directory: path.join(__dirname, 'fixtures/js/amd/')
        });
        const expected = path.join(__dirname, 'fixtures/js/amd/bar.js');
        assert.equal(path.normalize(result), expected);
      });
    });

    describe('commonjs', () => {
      it('resolves a relative partial about the filename', () => {
        const result = cabinet({
          partial: './bar',
          filename: path.join(__dirname, 'fixtures/js/commonjs/foo.js'),
          directory: path.join(__dirname, 'fixtures/js/commonjs/')
        });
        const expected = path.join(__dirname, 'fixtures/js/commonjs/bar.js');
        assert.equal(result, expected);
      });

      it('returns an empty string for an unresolved module', () => {
        const result = cabinet({
          partial: 'foobar',
          filename: path.join(__dirname, 'fixtures/js/commonjs/foo.js'),
          directory: path.join(__dirname, 'fixtures/js/commonjs/')
        });
        const expected = '';
        assert.equal(result, expected);
      });

      it('resolves a .. partial to its parent directory\'s index.js file', () => {
        const result = cabinet({
          partial: '../',
          filename: path.join(__dirname, 'fixtures/js/commonjs/subdir/module.js'),
          directory: path.join(__dirname, 'fixtures/js/commonjs/')
        });
        const expected = path.join(__dirname, 'fixtures/js/commonjs/index.js');
        assert.equal(result, expected);
      });

      it('resolves a partial within a directory outside of the given file', () => {
        const result = cabinet({
          partial: 'subdir',
          filename: path.join(__dirname, 'fixtures/js/commonjs/test/index.spec.js'),
          directory: path.join(__dirname, 'fixtures/js/commonjs/')
        });
        const expected = path.join(__dirname, 'fixtures/js/commonjs/subdir/index.js');
        assert.equal(result, expected);
      });

      it('resolves a node module with module entry in package.json', () => {
        const result = cabinet({
          partial: 'module.entry',
          filename: path.join(__dirname, 'fixtures/js/commonjs/module-entry.js'),
          directory: path.join(__dirname, 'fixtures/js/commonjs/'),
          nodeModulesConfig: {
            entry: 'module'
          }
        });
        const expected = path.join(__dirname, 'fixtures/js/node_modules/module.entry/index.module.js');
        assert.equal(result, expected);
      });

      it('resolves a nested module', () => {
        const result = cabinet({
          partial: 'lodash.assign',
          filename: path.join(__dirname, 'fixtures/js/node_modules/nested/index.js'),
          directory: path.join(__dirname, 'fixtures/js/node_modules/nested/')
        });
        const expected = path.join(__dirname, 'fixtures/js/node_modules/nested/node_modules/lodash.assign/index.js');
        assert.equal(result, expected);
      });

      it('resolves to the index.js file of a directory', () => {
        const result = cabinet({
          partial: './subdir',
          filename: path.join(__dirname, 'fixtures/js/withIndex/index.js'),
          directory: path.join(__dirname, 'fixtures/js/withIndex')
        });
        const expected = path.join(__dirname, 'fixtures/js/withIndex/subdir/index.js');
        assert.equal(result, expected);
      });

      it('resolves implicit .jsx requires', () => {
        const result = cabinet({
          partial: './bar',
          filename: path.join(__dirname, 'fixtures/js/cjs/foo.js'),
          directory: path.join(__dirname, 'fixtures/js/cjs/')
        });
        const expected = path.join(__dirname, 'fixtures/js/cjs/bar.jsx');
        assert.equal(result, expected);
      });
    });

    describe('typescript', () => {
      const directory = path.join(__dirname, 'fixtures/ts');

      it('resolves an import', () => {
        const filename = path.join(directory, 'index.ts');
        const result = cabinet({
          partial: './foo',
          filename,
          directory
        });
        const expected = path.join(directory, 'foo.ts');
        assert.equal(result, expected);
      });

      it('resolves the import within a tsx file', () => {
        const filename = path.join(directory, 'module.tsx');
        const result = cabinet({
          partial: './foo',
          filename,
          directory
        });
        const expected = path.join(directory, 'foo.ts');
        assert.equal(result, expected);
      });

      it('resolves the import of a file with type-definition', () => {
        const filename = path.join(directory, 'index.ts');
        const result = cabinet({
          partial: './withTypeDef',
          filename,
          directory
        });
        const expected = path.join(directory, 'withTypeDef.d.ts');
        assert.equal(result, expected);
      });

      describe('when noTypeDefinitions is set', () => {
        it('resolves the import of a file with type-definition to the JS file', () => {
          const filename = path.join(directory, '/index.ts');
          const result = cabinet({
            partial: './withTypeDef',
            filename,
            directory,
            noTypeDefinitions: true
          });
          const expected = path.join(directory, 'withTypeDef.js');
          assert.equal(result, expected);
        });

        it('resolves the import of a file with type-definition to the JS file using custom import paths', () => {
          const filename = path.join(directory, './index.ts');
          const result = cabinet({
            partial: '@test/withTypeDef',
            filename,
            directory,
            tsConfig: {
              compilerOptions: {
                allowJs: true,
                moduleResolution: 'node',
                baseUrl: directory,
                paths: {
                  '@test/*': ['*']
                }
              }
            },
            noTypeDefinitions: true
          });
          const expected = path.join(directory, 'withTypeDef.js');
          assert.equal(result, expected);
        });

        it('still returns the .d.ts file if no JS file is found', () => {
          const filename = path.join(directory, '/index.ts');
          const result = cabinet({
            partial: './withOnlyTypeDef.d.ts',
            filename,
            directory,
            noTypeDefinitions: true
          });
          const expected = path.join(directory, 'withOnlyTypeDef.d.ts');
          assert.equal(result, expected);
        });
      });

      describe('when a partial does not exist', () => {
        it('returns an empty result', () => {
          const filename = path.join(directory, 'index.ts');
          const result = cabinet({
            partial: './barbar',
            filename,
            directory
          });
          const expected = '';
          assert.equal(result, expected);
        });
      });

      describe('when given a tsconfig', () => {
        describe('as an object', () => {
          it('resolves the module name', () => {
            const filename = path.join(directory, 'index.ts');
            const tsConfigPath = path.join(directory, '.tsconfig');
            const configContent = fs.readFileSync(tsConfigPath, 'utf8');
            const parsedConfig = JSON.parse(configContent);
            const result = cabinet({
              partial: './foo',
              filename,
              directory,
              tsConfig: parsedConfig
            });
            const expected = path.join(directory, 'foo.ts');
            assert.equal(result, expected);
          });

          it('finds import from child subdirectories when using node module resolution', () => {
            const filename = path.join(directory, 'check-nested.ts');
            const result = cabinet({
              partial: './subdir',
              filename,
              directory,
              tsConfig: {
                compilerOptions: {
                  module: 'commonjs',
                  moduleResolution: 'node'
                }
              }
            });
            const expected = path.join(directory, '/subdir/index.tsx');
            assert.equal(result, expected);
          });

          it('finds import from child subdirectories when using node module resolution in extended config', () => {
            const result = cabinet({
              partial: './subdir',
              filename: path.join(directory, 'check-nested.ts'),
              directory,
              tsConfig: path.join(directory, '.tsconfigExtending')
            });
            const expected = path.join(directory, '/subdir/index.tsx');
            assert.equal(result, expected);
          });

          it('finds imports of non-typescript files', () => {
            const filename = path.join(directory, '/index.ts');
            const result = cabinet({
              partial: './image.svg',
              filename,
              directory
            });
            const expected = path.join(directory, '/image.svg');
            assert.equal(result, expected);
          });

          it('finds imports of non-typescript files using custom import paths', () => {
            const filename = path.join(directory, '/index.ts');
            const result = cabinet({
              partial: '@shortcut/subimage.svg',
              filename,
              directory,
              tsConfig: {
                compilerOptions: {
                  moduleResolution: 'node',
                  baseUrl: directory,
                  paths: {
                    '@shortcut/*': ['subdir/*']
                  }
                }
              }
            });
            const expected = path.join(directory, 'subdir/subimage.svg');
            assert.equal(result, expected);
          });

          it('finds imports of non-typescript files from node_modules', () => {
            const filename = path.join(directory, 'index.ts');
            const result = cabinet({
              partial: 'image/npm-image.svg',
              filename,
              directory,
              tsConfig: {
                compilerOptions: {
                  moduleResolution: 'node'
                }
              }
            });
            const expected = path.join(
              directory,
              'node_modules/image/npm-image.svg'
            );
            assert.equal(result, expected);
          });

          it('finds imports of typescript files from non-typescript files with allowJs option (#89)', () => {
            const filename = path.join(directory, '/bar.js');
            const result = cabinet({
              partial: './foo',
              filename,
              directory,
              tsConfig: {
                compilerOptions: {
                  allowJs: true
                }
              }
            });
            const expected = path.join(directory, '/foo.ts');
            assert.equal(result, expected);
          });

          it('finds imports using custom import paths from javascript files with allowJs option', () => {
            const filename = path.join(directory, '/bar.js');
            const result = cabinet({
              partial: '@shortcut/subimage.svg',
              filename,
              directory,
              tsConfig: {
                compilerOptions: {
                  allowJs: true,
                  moduleResolution: 'node',
                  baseUrl: directory,
                  paths: {
                    '@shortcut/*': ['subdir/*']
                  }
                }
              }
            });
            const expected = path.join(directory, 'subdir/subimage.svg');
            assert.equal(result, expected);
          });
        });

        describe('as a string', () => {
          it('parses the string into an object', () => {
            const filename = path.join(directory, 'index.ts');
            const result = cabinet({
              partial: './foo',
              filename,
              directory,
              tsConfig: path.join(directory, '.tsconfig')
            });
            const expected = path.join(directory, 'foo.ts');
            assert.equal(result, expected);
          });
        });

        describe('when the typescript\'s path mapping is configured', () => {
          it('should resolve the path', () => {
            const result = cabinet({
              partial: '#foo/hello',
              filename: path.resolve(__dirname, 'fixtures/root3/packages/foo/index.ts'),
              directory: path.resolve(__dirname, 'fixtures/root3'),
              tsConfig: {
                compilerOptions: {
                  rootDir: '.',
                  baseUrl: 'packages',
                  paths: {
                    '@monorepo/*': ['*'],
                    '#foo/*': ['foo/*'],
                    '#bar/*': ['bar/*'],
                    '#*': ['*']
                  }
                }
              },
              tsConfigPath: path.resolve(__dirname, 'fixtures/root3/tsconfig.json')
            });
            const expected = path.resolve(__dirname, 'fixtures/root3/packages/foo/hello.ts');
            assert.equal(result, expected);
          });
        });
      });

      describe('when not given a tsconfig', () => {
        it('resolves the module', () => {
          const filename = path.join(directory, 'index.ts');
          const result = cabinet({
            partial: './foo',
            filename,
            directory
          });
          const expected = path.join(directory, 'foo.ts');
          assert.equal(result, expected);
        });
      });

      describe('when given a tsconfig and webpack config', () => {
        it('resolves the module', () => {
          const result = cabinet({
            partial: './subdir',
            filename: path.join(directory, 'check-nested.ts'),
            directory,
            tsConfig: path.join(directory, '.tsconfigExtending'),
            webpackConfig: path.join(directory, 'webpack.config.js')
          });
          const expected = path.join(directory, 'subdir/index.tsx');
          assert.equal(result, expected);
        });
      });
    });
  });

  describe('CSS', () => {
    describe('less', () => {
      it('resolves extensionless partials', () => {
        const result = cabinet({
          partial: 'bar',
          filename: path.join(__dirname, 'fixtures/less/foo.less'),
          directory: path.join(__dirname, 'fixtures/less/')
        });
        const expected = path.join(__dirname, 'fixtures/less/bar.less');
        assert.equal(result, expected);
      });

      it('resolves partials with a less extension', () => {
        const result = cabinet({
          partial: 'bar.less',
          filename: path.join(__dirname, 'fixtures/less/foo.less'),
          directory: path.join(__dirname, 'fixtures/less/')
        });
        const expected = path.join(__dirname, 'fixtures/less/bar.less');
        assert.equal(result, expected);
      });

      it('resolves partials with a css extension', () => {
        const result = cabinet({
          partial: 'bar.css',
          filename: path.join(__dirname, 'fixtures/less/foo.less'),
          directory: path.join(__dirname, 'fixtures/less/')
        });
        const expected = path.join(__dirname, 'fixtures/less/bar.css');
        assert.equal(result, expected);
      });
    });

    describe('sass', () => {
      it('uses the sass resolver for .sass files', () => {
        const result = cabinet({
          partial: 'bar',
          filename: path.join(__dirname, 'fixtures/sass/foo.sass'),
          directory: path.join(__dirname, 'fixtures/sass/')
        });
        const expected = path.join(__dirname, 'fixtures/sass/bar.sass');
        assert.equal(result, expected);
      });

      it('uses the sass resolver for .scss files', () => {
        const result = cabinet({
          partial: 'bar',
          filename: path.join(__dirname, 'fixtures/sass/foo.scss'),
          directory: path.join(__dirname, 'fixtures/sass/')
        });
        const expected = path.join(__dirname, 'fixtures/sass/bar.scss');
        assert.equal(result, expected);
      });
    });

    describe('stylus', () => {
      it('uses the stylus resolver', () => {
        const result = cabinet({
          partial: 'bar',
          filename: path.join(__dirname, 'fixtures/stylus/foo.styl'),
          directory: path.join(__dirname, 'fixtures/stylus/')
        });
        const expected = path.join(__dirname, 'fixtures/stylus/bar.styl');
        assert.equal(result, expected);
      });
    });
  });

  describe('.register', () => {
    it('registers a custom resolver for a given extension', () => {
      const stub = sinon.stub().returns('foo.foobar');
      cabinet.register('.foobar', stub);

      const expectedPath = cabinet({
        partial: './bar',
        filename: 'js/custom/foo.foobar',
        directory: 'js/custom/'
      });

      assert.ok(stub.called);
      assert.equal(expectedPath, 'foo.foobar');
      cabinet.unregister('.foobar');
    });

    it('does not break default resolvers', () => {
      const stub = sinon.stub().returns('foo.foobar');
      cabinet.register('.foobar', stub);

      cabinet({
        partial: './bar',
        filename: path.join(__dirname, 'fixtures/js/custom/foo.foobar'),
        directory: path.join(__dirname, 'fixtures/js/custom/')
      });

      const result = cabinet({
        partial: './bar',
        filename: path.join(__dirname, 'fixtures/stylus/foo.styl'),
        directory: path.join(__dirname, 'fixtures/stylus/')
      });

      assert.ok(stub.called);
      assert.ok(result);

      cabinet.unregister('.foobar');
    });

    it('can be called multiple times', () => {
      const stub = sinon.stub().returns('foo');
      const stub2 = sinon.stub().returns('foo');

      cabinet.register('.foobar', stub);
      cabinet.register('.barbar', stub2);

      cabinet({
        partial: './bar',
        filename: path.join(__dirname, 'fixtures/js/custom/foo.foobar'),
        directory: path.join(__dirname, 'fixtures/js/amd/')
      });

      cabinet({
        partial: './bar',
        filename: path.join(__dirname, 'fixtures/js/custom/foo.barbar'),
        directory: path.join(__dirname, 'fixtures/js/custom/')
      });

      assert.ok(stub.called);
      assert.ok(stub2.called);

      cabinet.unregister('.foobar');
      cabinet.unregister('.barbar');
    });

    it('does not add redundant extensions to supportedFileExtensions', () => {
      const { stub } = sinon;
      const newExt = '.foobar';

      cabinet.register(newExt, stub);
      cabinet.register(newExt, stub);

      const { supportedFileExtensions } = cabinet;

      assert.equal(
        supportedFileExtensions.indexOf(newExt),
        supportedFileExtensions.lastIndexOf(newExt)
      );
    });
  });

  describe('webpack', () => {
    const directory = path.join(__dirname, 'fixtures/webpack');

    function testResolution(partial, expected) {
      const result = cabinet({
        partial,
        filename: path.join(directory, 'index.js'),
        directory,
        webpackConfig: path.join(directory, 'webpack.config.js')
      });
      assert.equal(result, expected);
    }

    it('resolves an aliased path', () => {
      const partial = 'R';
      const expected = path.join(directory, 'node_modules/resolve/index.js');
      testResolution(partial, expected);
    });

    it('resolves a non-aliased path', () => {
      const partial = 'resolve';
      const expected = path.join(directory, 'node_modules/resolve/index.js');
      testResolution(partial, expected);
    });

    it('resolves a relative path', () => {
      const partial = './test/ast';
      const expected = path.join(directory, 'test/ast.js');
      testResolution(partial, expected);
    });

    it('resolves an absolute path from a file within a subdirectory', () => {
      const result = cabinet({
        partial: 'R',
        filename: path.join(directory, 'test/ast.js'),
        directory,
        webpackConfig: path.join(directory, 'webpack.config.js')
      });
      const expected = path.join(directory, 'node_modules/resolve/index.js');
      assert.equal(result, expected);
    });

    it('resolves a path using resolve.root', () => {
      const result = cabinet({
        partial: 'mod1',
        filename: path.join(directory, 'index.js'),
        directory,
        webpackConfig: path.join(directory, 'webpack-root.config.js')
      });
      const expected = path.join(directory, 'test/root1/mod1.js');
      assert.equal(result, expected);
    });

    it('resolves npm module when using resolve.root', () => {
      const result = cabinet({
        partial: 'resolve',
        filename: path.join(directory, 'index.js'),
        directory,
        webpackConfig: path.join(directory, 'webpack-root.config.js')
      });
      const expected = path.join(directory, 'node_modules/resolve/index.js');
      assert.equal(result, expected);
    });

    it('resolves npm module when using resolve.modulesDirectories', () => {
      const result = cabinet({
        partial: 'resolve',
        filename: path.join(directory, 'index.js'),
        directory,
        webpackConfig: path.join(directory, 'webpack-root.config.js')
      });
      const expected = path.join(directory, 'node_modules/resolve/index.js');
      assert.equal(result, expected);
    });

    it('resolves a path using resolve.modulesDirectories', () => {
      const result = cabinet({
        partial: 'mod2',
        filename: path.join(directory, 'index.js'),
        directory,
        webpackConfig: path.join(directory, 'webpack-root.config.js')
      });
      const expected = path.join(directory, 'test/root2/mod2.js');
      assert.equal(result, expected);
    });

    it('resolves a path using webpack config that exports a function', () => {
      const result = cabinet({
        partial: 'R',
        filename: path.join(directory, 'index.js'),
        directory,
        webpackConfig: path.join(directory, 'webpack-env.config.js')
      });
      const expected = path.join(directory, 'node_modules/resolve/index.js');
      assert.equal(result, expected);
    });

    it('resolves a path using a first configuration', () => {
      const result = cabinet({
        partial: 'mod1',
        filename: path.join(directory, 'index.js'),
        directory,
        webpackConfig: path.join(directory, 'webpack-multiple.config.js')
      });
      const expected = path.join(directory, 'test/root1/mod1.js');
      assert.equal(result, expected);
    });

    it('resolves files with a .jsx extension', () => {
      const partial = './test/foo.jsx';
      const expected = path.join(directory, 'test/foo.jsx');
      testResolution(partial, expected);
    });

    describe('when the partial contains a loader', () => {
      it('still works', () => {
        const partial = 'hgn!resolve';
        const expected = path.join(directory, 'node_modules/resolve/index.js');
        testResolution(partial, expected);
      });
    });

    it('resolves files with a .ts extension', () => {
      const result = cabinet({
        partial: 'R',
        filename: path.join(directory, 'index.ts'),
        directory,
        webpackConfig: path.join(directory, 'webpack.config.js')
      });
      const expected = path.join(directory, 'node_modules/resolve/index.js');
      assert.equal(result, expected);
    });
  });
});<|MERGE_RESOLUTION|>--- conflicted
+++ resolved
@@ -18,16 +18,11 @@
         '.sass',
         '.scss',
         '.styl',
-<<<<<<< HEAD
-        '.less',
+        '.ts',
+        '.tsx',
         '.vue'
-      ]);
-=======
-        '.ts',
-        '.tsx'
       ].sort();
       assert.deepEqual(actual, expected);
->>>>>>> a223dfcf
     });
 
     it('uses a generic resolve for unsupported file extensions', () => {
