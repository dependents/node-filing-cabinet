--- conflicted
+++ resolved
@@ -14,17 +14,13 @@
       'index.ts': 'import foo from "./foo";',
       'module.tsx': 'import Foo from "./foo"; <Foo />;',
       'foo.ts': 'export default 1;',
-<<<<<<< HEAD
       '.tsconfig': '{ "version": "1.0.0", "compilerOptions": { "module": "commonjs" } }',
-=======
       'check-nested.ts': 'import {Child} from "./subdir";',
       'image.svg': '<svg></svg>',
-      '.tsconfig': '{ "version": "1.0.0", "compilerOptions": { "module": "commonjs" } }',
       'subdir': {
         'index.tsx': 'export Child = () => { return (<div></div>); );',
         'subimage.svg': '<svg></svg>'
       }
->>>>>>> fb077c84
     },
     'amd': {
       'foo.js': 'define(["./bar"], function(bar){ return bar; });',
